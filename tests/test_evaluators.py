--- conflicted
+++ resolved
@@ -377,32 +377,10 @@
         scores: torch.FloatTensor,
         dense_positive_mask: Optional[torch.FloatTensor] = None,
     ) -> None:  # noqa: D102
-<<<<<<< HEAD
-        self.counter += 1
-
-    def process_relation_scores_(
-        self,
-        hrt_batch: MappedTriples,
-        true_scores: torch.FloatTensor,
-        scores: torch.FloatTensor,
-        dense_positive_mask: Optional[torch.FloatTensor] = None,
-    ) -> None:  # noqa: D102
-        pass
-
-    def process_head_scores_(
-        self,
-        hrt_batch: MappedTriples,
-        true_scores: torch.FloatTensor,
-        scores: torch.FloatTensor,
-        dense_positive_mask: Optional[torch.FloatTensor] = None,
-    ) -> None:  # noqa: D102
-        self.counter -= 1
-=======
         if target == LABEL_TAIL:
             self.counter += 1
         elif target == LABEL_HEAD:
             self.counter -= 1
->>>>>>> e2e90da4
 
     def finalize(self) -> MetricResults:  # noqa: D102
         return RankBasedMetricResults(
