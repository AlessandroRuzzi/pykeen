--- conflicted
+++ resolved
@@ -61,11 +61,8 @@
     'HolE',
     'NTN',
     'RESCAL',
-<<<<<<< HEAD
+    'RotatE',
     'SimplE',
-=======
-    'RotatE',
->>>>>>> 18b36e19
     'StructuredEmbedding',
     'TransD',
     'TransE',
