--- conflicted
+++ resolved
@@ -1251,7 +1251,6 @@
     return negative_norm(element_wise_distance, p=p, power_norm=power_norm)
 
 
-<<<<<<< HEAD
 def timer(
     callback: Callable[[str], Any] = None,
     formatter: Optional[Callable[[float, str], str]] = None,
@@ -1278,7 +1277,8 @@
         return wrapped
 
     return wrapper
-=======
+
+
 def getattr_or_docdata(cls, key: str) -> str:
     """Get the attr or data inside docdata."""
     if hasattr(cls, key):
@@ -1475,7 +1475,6 @@
         if x.shape[-1] != 2:
             x = x.view(*x.shape[:-1], -1, 2)
         yield torch.view_as_complex(x)
->>>>>>> 05071f5b
 
 
 if __name__ == "__main__":
